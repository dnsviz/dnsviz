#!/usr/bin/env python
#
# This file is a part of DNSViz, a tool suite for DNS/DNSSEC monitoring,
# analysis, and visualization.
# Created by Casey Deccio (casey@deccio.net)
#
# Copyright 2014-2016 VeriSign, Inc.
#
# Copyright 2016-2019 Casey Deccio
#
# DNSViz is free software; you can redistribute it and/or modify
# it under the terms of the GNU General Public License as published by
# the Free Software Foundation; either version 2 of the License, or
# (at your option) any later version.
#
# DNSViz is distributed in the hope that it will be useful,
# but WITHOUT ANY WARRANTY; without even the implied warranty of
# MERCHANTABILITY or FITNESS FOR A PARTICULAR PURPOSE.  See the
# GNU General Public License for more details.
#
# You should have received a copy of the GNU General Public License along
# with DNSViz.  If not, see <http://www.gnu.org/licenses/>.
#

from __future__ import unicode_literals

import argparse
import atexit
import binascii
import codecs
import errno
import getopt
import io
import json
import logging
import multiprocessing
import multiprocessing.managers
import os
import random
import re
import shutil
import signal
import socket
import struct
import subprocess
import sys
import tempfile
import threading
import time

# minimal support for python2.6
try:
    from collections import OrderedDict
except ImportError:
    from ordereddict import OrderedDict

# python3/python2 dual compatibility
try:
    import urllib.parse
except ImportError:
    import urlparse
else:
    urlparse = urllib.parse

import dns.edns, dns.exception, dns.message, dns.name, dns.rdata, dns.rdataclass, dns.rdatatype, dns.rdtypes.ANY.NS, dns.rdtypes.IN.A, dns.rdtypes.IN.AAAA, dns.resolver, dns.rrset

from dnsviz.analysis import COOKIE_STANDIN, WILDCARD_EXPLICIT_DELEGATION, PrivateAnalyst, PrivateRecursiveAnalyst, OnlineDomainNameAnalysis, NetworkConnectivityException, DNS_RAW_VERSION
from dnsviz.config import RESOLV_CONF
import dnsviz.format as fmt
from dnsviz.ipaddr import IPAddr
from dnsviz.query import DiagnosticQuery, QuickDNSSECQuery, StandardRecursiveQueryCD
from dnsviz.resolver import DNSAnswer, Resolver, ResolvConfError, PrivateFullResolver
from dnsviz import transport
from dnsviz.util import get_client_address, get_root_hints
lb2s = fmt.latin1_binary_to_string

logging.basicConfig(level=logging.WARNING, format='%(message)s')
logger = logging.getLogger()

# this needs to be global because of multiprocessing
tm = None
th_factories = None
resolver = None
explicit_delegations = None
odd_ports = None

A_ROOT_IPV4 = IPAddr('198.41.0.4')
A_ROOT_IPV6 = IPAddr('2001:503:ba3e::2:30')

class MissingExecutablesError(Exception):
    pass

class ZoneFileServiceError(Exception):
    pass

class AnalysisInputError(Exception):
    pass

class CustomQueryMixin(object):
    edns_options = []

#XXX this is a hack required for inter-process sharing of dns.name.Name
# instances using multiprocess
def _setattr_dummy(self, name, value):
    return super(dns.name.Name, self).__setattr__(name, value)
dns.name.Name.__setattr__ = _setattr_dummy

def _raise_eof(signum, frame):
    # EOFError is raised instead of KeyboardInterrupt
    # because the multiprocessing worker doesn't handle
    # KeyboardInterrupt
    raise EOFError

def _init_tm():
    global tm
    tm = transport.DNSQueryTransportManager()

def _cleanup_tm():
    global tm
    if tm is not None:
        tm.close()

def _init_stub_resolver():
    global resolver

    servers = set()
    for rdata in explicit_delegations[(WILDCARD_EXPLICIT_DELEGATION, dns.rdatatype.NS)]:
        for rdtype in (dns.rdatatype.A, dns.rdatatype.AAAA):
            if (rdata.target, rdtype) in explicit_delegations:
                servers.update([IPAddr(r.address) for r in explicit_delegations[(rdata.target, rdtype)]])
    resolver = Resolver(list(servers), StandardRecursiveQueryCD, transport_manager=tm)

def _init_full_resolver():
    global resolver

    quick_query = QuickDNSSECQuery.add_mixin(CustomQueryMixin).add_server_cookie(COOKIE_STANDIN)
    diagnostic_query = DiagnosticQuery.add_mixin(CustomQueryMixin).add_server_cookie(COOKIE_STANDIN)

    # now that we have the hints, make resolver a full resolver instead of a stub
    hints = get_root_hints()
    for key in explicit_delegations:
        hints[key] = explicit_delegations[key]
    resolver = PrivateFullResolver(hints, query_cls=(quick_query, diagnostic_query), odd_ports=odd_ports, cookie_standin=COOKIE_STANDIN, transport_manager=tm)

def _init_interrupt_handler():
    signal.signal(signal.SIGINT, _raise_eof)

def _init_subprocess(use_full):
    _init_tm()
    if use_full:
        _init_full_resolver()
    else:
        _init_stub_resolver()
    _init_interrupt_handler()
    multiprocessing.util.Finalize(None, _cleanup_tm, exitpriority=0)

def _analyze(args):
    (cls, name, rdclass, dlv_domain, try_ipv4, try_ipv6, client_ipv4, client_ipv6, query_class_mixin, ceiling, edns_diagnostics, \
            stop_at_explicit, extra_rdtypes, explicit_only, cache, cache_level, cache_lock) = args
    if ceiling is not None and name.is_subdomain(ceiling):
        c = ceiling
    else:
        c = name
    try:
        a = cls(name, rdclass=rdclass, dlv_domain=dlv_domain, try_ipv4=try_ipv4, try_ipv6=try_ipv6, client_ipv4=client_ipv4, client_ipv6=client_ipv6, query_class_mixin=query_class_mixin, ceiling=c, edns_diagnostics=edns_diagnostics, explicit_delegations=explicit_delegations, stop_at_explicit=stop_at_explicit, odd_ports=odd_ports, extra_rdtypes=extra_rdtypes, explicit_only=explicit_only, analysis_cache=cache, cache_level=cache_level, analysis_cache_lock=cache_lock, transport_manager=tm, th_factories=th_factories, resolver=resolver)
        return a.analyze()
    # re-raise a KeyboardInterrupt, as this means we've been interrupted
    except KeyboardInterrupt:
        raise
    # report exceptions related to network connectivity
    except (NetworkConnectivityException, transport.RemoteQueryTransportError) as e:
        logger.error('Error analyzing %s: %s' % (fmt.humanize_name(name), e))
    # don't report EOFError, as that is what is raised if there is a
    # KeyboardInterrupt in ParallelAnalyst
    except EOFError:
        pass
    except:
        logger.exception('Error analyzing %s' % fmt.humanize_name(name))
        return None

class BulkAnalyst(object):
    analyst_cls = PrivateAnalyst
    use_full_resolver = True

    def __init__(self, rdclass, try_ipv4, try_ipv6, client_ipv4, client_ipv6, query_class_mixin, ceiling, edns_diagnostics, stop_at_explicit, cache_level, extra_rdtypes, explicit_only, dlv_domain):
        self.rdclass = rdclass
        self.try_ipv4 = try_ipv4
        self.try_ipv6 = try_ipv6
        self.client_ipv4 = client_ipv4
        self.client_ipv6 = client_ipv6
        self.query_class_mixin = query_class_mixin
        self.ceiling = ceiling
        self.edns_diagnostics = edns_diagnostics
        self.stop_at_explicit = stop_at_explicit
        self.cache_level = cache_level
        self.extra_rdtypes = extra_rdtypes
        self.explicit_only = explicit_only
        self.dlv_domain = dlv_domain

        self.cache = {}
        self.cache_lock = threading.Lock()

    def _name_to_args_iter(self, names):
        for name in names:
            yield (self.analyst_cls, name, self.rdclass, self.dlv_domain, self.try_ipv4, self.try_ipv6, self.client_ipv4, self.client_ipv6, self.query_class_mixin, self.ceiling, self.edns_diagnostics, self.stop_at_explicit, self.extra_rdtypes, self.explicit_only, self.cache, self.cache_level, self.cache_lock)

    def analyze(self, names, flush_func=None):
        name_objs = []
        for args in self._name_to_args_iter(names):
            name_obj = _analyze(args)
            if flush_func is not None:
                flush_func(name_obj)
            else:
                name_objs.append(name_obj)
        return name_objs

class RecursiveBulkAnalyst(BulkAnalyst):
    analyst_cls = PrivateRecursiveAnalyst
    use_full_resolver = False

class MultiProcessAnalystMixin(object):
    analysis_model = OnlineDomainNameAnalysis

    def _finalize_analysis_proper(self, name_obj):
        self.analysis_cache[name_obj.name] = name_obj
        super(MultiProcessAnalystMixin, self)._finalize_analysis_proper(name_obj)

    def _finalize_analysis_all(self, name_obj):
        self.analysis_cache[name_obj.name] = name_obj
        super(MultiProcessAnalystMixin, self)._finalize_analysis_all(name_obj)

    def refresh_dependency_references(self, name_obj, trace=None):
        if trace is None:
            trace = []

        if name_obj.name in trace:
            return

        if name_obj.parent is not None:
            self.refresh_dependency_references(name_obj.parent, trace+[name_obj.name])
        if name_obj.nxdomain_ancestor is not None:
            self.refresh_dependency_references(name_obj.nxdomain_ancestor, trace+[name_obj.name])
        if name_obj.dlv_parent is not None:
            self.refresh_dependency_references(name_obj.dlv_parent, trace+[name_obj.name])

        # loop until all deps have been added
        for cname in name_obj.cname_targets:
            for target in name_obj.cname_targets[cname]:
                while name_obj.cname_targets[cname][target] is None:
                    try:
                        name_obj.cname_targets[cname][target] = self.analysis_cache[target]
                    except KeyError:
                        time.sleep(1)
                self.refresh_dependency_references(name_obj.cname_targets[cname][target], trace+[name_obj.name])
        for signer in name_obj.external_signers:
            while name_obj.external_signers[signer] is None:
                try:
                    name_obj.external_signers[signer] = self.analysis_cache[signer]
                except KeyError:
                    time.sleep(1)
            self.refresh_dependency_references(name_obj.external_signers[signer], trace+[name_obj.name])
        if self.follow_ns:
            for ns in name_obj.ns_dependencies:
                while name_obj.ns_dependencies[ns] is None:
                    try:
                        name_obj.ns_dependencies[ns] = self.analysis_cache[ns]
                    except KeyError:
                        time.sleep(1)
                self.refresh_dependency_references(name_obj.ns_dependencies[ns], trace+[name_obj.name])
        if self.follow_mx:
            for target in name_obj.mx_targets:
                while name_obj.mx_targets[target] is None:
                    try:
                        name_obj.mx_targets[target] = self.analysis_cache[target]
                    except KeyError:
                        time.sleep(1)
                self.refresh_dependency_references(name_obj.mx_targets[target], trace+[name_obj.name])

    def analyze(self):
        name_obj = super(MultiProcessAnalystMixin, self).analyze()
        if not self.trace:
            self.refresh_dependency_references(name_obj)
        return name_obj

class MultiProcessAnalyst(MultiProcessAnalystMixin, PrivateAnalyst):
    pass

class RecursiveMultiProcessAnalyst(MultiProcessAnalystMixin, PrivateRecursiveAnalyst):
    pass

class ParallelAnalystMixin(object):
    analyst_cls = MultiProcessAnalyst
    use_full_resolver = None

    def __init__(self, rdclass, try_ipv4, try_ipv6, client_ipv4, client_ipv6, query_class_mixin, ceiling, edns_diagnostics, stop_at_explicit, cache_level, extra_rdtypes, explicit_only, dlv_domain, processes):
        super(ParallelAnalystMixin, self).__init__(rdclass, try_ipv4, try_ipv6, client_ipv4, client_ipv6, query_class_mixin, ceiling, edns_diagnostics, stop_at_explicit, cache_level, extra_rdtypes, explicit_only, dlv_domain)
        self.manager = multiprocessing.managers.SyncManager()
        self.manager.start()

        self.processes = processes

        self.cache = self.manager.dict()
        self.cache_lock = self.manager.Lock()

    def analyze(self, names, flush_func=None):
        results = []
        name_objs = []
        pool = multiprocessing.Pool(self.processes, _init_subprocess, (self.use_full_resolver,))
        try:
            for args in self._name_to_args_iter(names):
                results.append(pool.apply_async(_analyze, (args,)))
            # loop instead of just joining, so we can check for interrupt at
            # main process
            for result in results:
                name_objs.append(result.get())
        except KeyboardInterrupt:
            pool.terminate()
            raise

        pool.close()
        pool.join()
        return name_objs

class ParallelAnalyst(ParallelAnalystMixin, BulkAnalyst):
    analyst_cls = MultiProcessAnalyst
    use_full_resolver = True

class RecursiveParallelAnalyst(ParallelAnalystMixin, RecursiveBulkAnalyst):
    analyst_cls = RecursiveMultiProcessAnalyst
    use_full_resolver = False

class ZoneFileToServe:
    _next_free_port = 50053

    NAMED = 'named'
    NAMED_CHECKCONF = 'named-checkconf'
    NAMED_CONF = '%(dir)s/named.conf'
    NAMED_PID = '%(dir)s/named.pid'
    NAMED_LOG = '%(dir)s/named.log'
    NAMED_CONF_TEMPLATE = '''
options {
    directory "%(dir)s";
    pid-file "%(named_pid)s";
    listen-on port %(port)d { localhost; };
    listen-on-v6 port %(port)d { localhost; };
    recursion no;
    notify no;
};
controls {};
zone "%(zone_name)s" {
    type master;
    file "%(zone_file)s";
};
logging {
	channel info_file { file "%(named_log)s"; severity info; };
	category default { info_file; };
	category unmatched { null; };
};
'''
    ZONEFILE_TEMPLATE_PRE = '''
$ORIGIN %(zone_name)s
$TTL 600
@ IN SOA localhost. root.localhost. 1 1800 900 86400 600
@ IN NS @
'''
    ZONEFILE_TEMPLATE_A = '@ IN A 127.0.0.1\n'
    ZONEFILE_TEMPLATE_AAAA = '@ IN AAAA ::1\n'
    USAGE_RE = re.compile(r'usage:', re.IGNORECASE)

    def __init__(self, domain, filename):
        self.domain = domain
        self.filename = filename

        self.port = self._next_free_port
        self.__class__._next_free_port += 1

        self.working_dir = None
        self.pid = None

    @classmethod
    def from_mappings(cls, domain, mappings, use_ipv6_loopback):
        zonefile = tempfile.NamedTemporaryFile('w', prefix='dnsviz', delete=False)
        atexit.register(os.remove, zonefile.name)

        args = { 'zone_name': lb2s(domain.to_text()) }
        if use_ipv6_loopback:
            zonefile_template = cls.ZONEFILE_TEMPLATE_PRE + cls.ZONEFILE_TEMPLATE_AAAA
        else:
            zonefile_template = cls.ZONEFILE_TEMPLATE_PRE + cls.ZONEFILE_TEMPLATE_A
        zonefile_contents = zonefile_template % args
        zonefile.write(zonefile_contents)

        for name, rdtype in mappings:
            if not name.is_subdomain(domain):
                continue
            zonefile.write(mappings[(name, rdtype)].to_text() + '\n')
        zonefile.close()
        return cls(domain, zonefile.name)

    def _cleanup_process(self):
        if self.pid is not None:
            try:
                os.kill(self.pid, signal.SIGTERM)
            except OSError:
                pass
            else:
                time.sleep(1.0)
                try:
                    os.kill(self.pid, signal.SIGKILL)
                except OSError:
                    pass

        if self.working_dir is not None:
            shutil.rmtree(self.working_dir)

    def serve(self):
        self.working_dir = tempfile.mkdtemp(prefix='dnsviz')
        env = { 'PATH': '%s:/sbin:/usr/sbin:/usr/local/sbin' % (os.environ.get('PATH', '')) }

        args = { 'dir': self.working_dir, 'port': self.port,
                'zone_name': lb2s(self.domain.to_text()),
                'zone_file': os.path.abspath(self.filename) }
        args['named_conf'] = self.NAMED_CONF % args
        args['named_pid'] = self.NAMED_PID % args
        args['named_log'] = self.NAMED_LOG % args

        named_conf_contents = self.NAMED_CONF_TEMPLATE % args
        io.open(args['named_conf'], 'w', encoding='utf-8').write(named_conf_contents)
        try:
            p = subprocess.Popen([self.NAMED_CHECKCONF, '-z', args['named_conf']],
                    stdout=subprocess.PIPE, stderr=subprocess.STDOUT, env=env)
        except OSError as e:
            self._cleanup_process()
            raise MissingExecutablesError('The options used require %s.  Please ensure that it is installed and in PATH (%s).' % (self.NAMED_CHECKCONF, e))

        (stdout, stderr) = p.communicate()
        if p.returncode != 0:
            stdout = stdout.decode('utf-8')
            self._cleanup_process()
            raise ZoneFileServiceError('There was an problem with the zone file for "%s":\n%s' % (args['zone_name'], stdout))

        named_cmd_without_log = [self.NAMED, '-c', args['named_conf']]
        named_cmd_with_log = named_cmd_without_log + ['-L', args['named_log']]
        checked_usage = False
        for named_cmd in (named_cmd_with_log, named_cmd_without_log):
            try:
                p = subprocess.Popen(named_cmd, stdout=subprocess.PIPE, stderr=subprocess.STDOUT, env=env)
            except OSError as e:
                self._cleanup_process()
                raise MissingExecutablesError('The options used require %s.  Please ensure that it is installed and in PATH (%s).' % (self.NAMED, e))

            (stdout, stderr) = p.communicate()
            if p.returncode == 0:
                break

            stdout = stdout.decode('utf-8')
            if not checked_usage and self.USAGE_RE.search(stdout):
                # Versions of BIND pre 9.11 don't support -L, so fall back to without -L
                checked_usage = True
                continue

            try:
                with io.open(args['named_log'], 'r', encoding='utf-8') as fh:
                    log = fh.read()
            except IOError as e:
                log = ''
            if not log:
                log = stdout
            self._cleanup_process()
            raise ZoneFileServiceError('There was an problem executing %s to serve the "%s" zone:\n%s' % (self.NAMED, args['zone_name'], log))

        try:
            with io.open(args['named_pid'], 'r', encoding='utf-8') as fh:
                self.pid = int(fh.read())
        except (IOError, ValueError) as e:
            self._cleanup_process()
            raise ZoneFileServiceError('There was an problem detecting the process ID for %s: %s' % (self.NAMED, e))

        atexit.register(self._cleanup_process)

class NameServerMappingsForDomain:
    PORT_RE = re.compile(r'^(.*):(\d+)$')
    BRACKETS_RE = re.compile(r'^\[(.*)\]$')

    DEFAULT_PORT = 53
    DYN_LABEL = '_dnsviz'

    _allow_file = None
    _allow_name_only = None
    _allow_addr_only = None
    _allow_stop_at = None
    _handle_file_arg = None

    def __init__(self, domain, stop_at, resolver):
        if not (self._allow_file is not None and \
                self._allow_name_only is not None and \
                self._allow_addr_only is not None and \
                self._allow_stop_at is not None and \
                (not self._allow_file or self._handle_file_arg is not None)):
            raise NotImplemented

        if stop_at and not self._allow_stop_at:
            raise argparse.ArgumentTypeError('The "+" may not be specified with this option')

        self.domain = domain
        self._resolver = resolver
        self._nsi = 1

        self.delegation_mapping = {}
        self.stop_at = stop_at
        self.odd_ports = {}
        self.filename = None

        self.delegation_mapping[(self.domain, dns.rdatatype.NS)] = dns.rrset.RRset(self.domain, dns.rdataclass.IN, dns.rdatatype.NS)

    @classmethod
    def _strip_port(cls, s):
        # Determine whether there is a port attached to the end
        match = cls.PORT_RE.search(s)
        if match is not None:
            s = match.group(1)
            port = int(match.group(2))
        else:
            port = None
        return s, port

    def handle_list_arg(self, name_addr_arg):
        name_addr_arg = name_addr_arg.strip()

        # if the value is actually a path, then check it as a zone file
        if os.path.isfile(name_addr_arg):
            if not self._allow_file:
                raise argparse.ArgumentTypeError('A filename may not be specified with this option')
            self._handle_file_arg(name_addr_arg)
        else:
            self._handle_name_addr_list(name_addr_arg)

    def _handle_name_addr_list(self, name_addr_list):
        for name_addr in name_addr_list.split(','):
            self._handle_name_addr_mapping(name_addr)

    def _handle_name_no_addr(self, name, port):
        query_tuples = ((name, dns.rdatatype.A, dns.rdataclass.IN), (name, dns.rdatatype.AAAA, dns.rdataclass.IN))
        answer_map = self._resolver.query_multiple_for_answer(*query_tuples)
        found_answer = False
        for (n, rdtype, rdclass) in answer_map:
            a = answer_map[(n, rdtype, rdclass)]
            if isinstance(a, DNSAnswer):
                found_answer = True
                if (name, rdtype) not in self.delegation_mapping:
                    self.delegation_mapping[(name, rdtype)] = dns.rrset.RRset(name, dns.rdataclass.IN, rdtype)
                if rdtype == dns.rdatatype.A:
                    rdtype_cls = dns.rdtypes.IN.A.A
                else:
                    rdtype_cls = dns.rdtypes.IN.AAAA.AAAA
                for rdata in a.rrset:
                    self.delegation_mapping[(name, rdtype)].add(rdtype_cls(dns.rdataclass.IN, rdtype, rdata.address))

                    if port is not None and port != self.DEFAULT_PORT:
                        self.odd_ports[(self.domain, IPAddr(rdata.address))] = port

            # negative responses
            elif isinstance(a, (dns.resolver.NXDOMAIN, dns.resolver.NoAnswer)):
                pass
            # error responses
            elif isinstance(a, (dns.exception.Timeout, dns.resolver.NoNameservers)):
                pass

        if not found_answer:
            raise argparse.ArgumentTypeError('"%s" could not be resolved to an address.  Please specify an address or use a name that resolves properly.' % fmt.humanize_name(name))

    def _handle_name_with_addr(self, name, addr, port):
        if addr.version == 6:
            rdtype = dns.rdatatype.AAAA
            rdtype_cls = dns.rdtypes.IN.AAAA.AAAA
        else:
            rdtype = dns.rdatatype.A
            rdtype_cls = dns.rdtypes.IN.A.A
        if (name, rdtype) not in self.delegation_mapping:
            self.delegation_mapping[(name, rdtype)] = dns.rrset.RRset(name, dns.rdataclass.IN, rdtype)
        self.delegation_mapping[(name, rdtype)].add(rdtype_cls(dns.rdataclass.IN, rdtype, addr))

        if port is not None and port != self.DEFAULT_PORT:
            self.odd_ports[(self.domain, addr)] = port

    def _handle_name_addr_mapping(self, name_addr):
        name_addr = name_addr.strip()
        name, addr, port = self._parse_name_addr(name_addr)

        if not name and not self._allow_addr_only:
            raise argparse.ArgumentTypeError('A domain name must accompany the address')
        if not addr and not self._allow_name_only:
            raise argparse.ArgumentTypeError('An address must accompany the domain name name')

        name = self._format_name(name)
        addr = self._format_addr(addr)

        # Add the name to the NS RRset
        self.delegation_mapping[(self.domain, dns.rdatatype.NS)].add(dns.rdtypes.ANY.NS.NS(dns.rdataclass.IN, dns.rdatatype.NS, name))

        if not addr:
            self._handle_name_no_addr(name, port)
        else:
            self._handle_name_with_addr(name, addr, port)

    def _create_name(self):
        # value is an address
        name = 'ns%d.%s.%s' % (self._nsi, self.DYN_LABEL, lb2s(self.domain.canonicalize().to_text()))
        self._nsi += 1
        return name

    def _format_name(self, name):
        if name is None:
            name = self._create_name()
        try:
            name = dns.name.from_text(name)
        except dns.exception.DNSException:
            raise argparse.ArgumentTypeError('The domain name was invalid: "%s"' % name)
        return name

    def _format_addr(self, addr):
        if addr is not None:
            addr, num_sub = self.BRACKETS_RE.subn(r'\1', addr)
            try:
                addr = IPAddr(addr)
            except ValueError:
                raise argparse.ArgumentTypeError('The IP address was invalid: "%s"' % addr)

            if addr.version == 6 and num_sub < 1:
                raise argparse.ArgumentTypeError('Brackets are required around IPv6 addresses.')
        return addr

    def _parse_name_addr(self, name_addr):
        # 1. Strip an optional port off the end
        name_addr_orig = name_addr
        name_addr, port = self._strip_port(name_addr)

        # 2. Now determine whether the argument is a) a single value--either
        #    name or addr--or b) a name-addr mapping
        try:
            name, addr = name_addr.split('=', 1)
        except ValueError:
            # a) Argument is either a name or an address, not a mapping;
            # Now, determine which it is.
            try:
                IPAddr(self.BRACKETS_RE.sub(r'\1', name_addr))
            except ValueError:
                # a1. It is not a valid address.  Maybe.  See if the address
                #     was valid with the port re-appended.
                try:
                    IPAddr(self.BRACKETS_RE.sub(r'\1', name_addr_orig))
                except ValueError:
                    # a2. Even with the port, the address is not valid, so the
                    #     must be a name instead of an address.  Validity of
                    #     the name will be checked later.
                    name = name_addr
                    addr = None
                else:
                    # a3. When considering the address with the port, the
                    #     address is valid, so it is in fact an address.
                    #     Re-append the port to make the address valid, and 
                    #     cancel the port.
                    name = None
                    addr = name_addr_orig
                    port = None
            else:
                # a4. Value was a valid address.
                name = None
                addr = name_addr

        else:
            # b) Argument is a name-addr mapping.  Now, determine whether
            #    removing the port was the right thing.
            name = name.strip()
            addr = addr.strip()

            if port is None:
                addr_orig = addr
            else:
                addr_orig = '%s:%d' % (addr, port)

            try:
                IPAddr(self.BRACKETS_RE.sub(r'\1', addr))
            except ValueError:
                # b1. Without the port, addr is not a valid address.  See if
                #     things change when we re-append the port.
                try:
                    IPAddr(self.BRACKETS_RE.sub(r'\1', addr_orig))
                except ValueError:
                    # b2. Even with the port, the address is not valid, so it
                    #     doesn't matter if we leave the port on or off;
                    #     address invalidity will be reported later.
                    pass
                else:
                    # b3. When considering the address with the port, the
                    #     address is valid, so re-append the port to make the
                    #     address valid, and cancel the port.
                    addr = addr_orig
                    port = None
            else:
                # b4. Value was a valid address, so no need to do anything
                pass

        return name, addr, port

    def _set_filename(self, filename):
        self.filename = filename

    def _extract_delegation_info_from_file(self, filename):
        # if this is a file containing delegation records, then read the
        # file, create a name=value string, and call name_addrs_from_string()
        try:
            with io.open(filename, 'r', encoding='utf-8') as fh:
                file_contents = fh.read()
        except IOError as e:
            raise argparse.ArgumentTypeError('%s: "%s"' % (e.strerror, filename))

        try:
            m = dns.message.from_text(str(';ANSWER\n' + file_contents))
        except dns.exception.DNSException as e:
            raise argparse.ArgumentTypeError('Error reading delegation records from %s: "%s"' % (filename, e))

        try:
            ns_rrset = m.find_rrset(m.answer, self.domain, dns.rdataclass.IN, dns.rdatatype.NS)
        except KeyError:
            raise argparse.ArgumentTypeError('No NS records for %s found in %s' % (lb2s(self.domain.canonicalize().to_text()), filename))

        for rdata in ns_rrset:
            a_rrsets = [r for r in m.answer if r.name == rdata.target and r.rdtype in (dns.rdatatype.A, dns.rdatatype.AAAA)]
            if not a_rrsets or not rdata.target.is_subdomain(self.domain.parent()):
                name_addr = lb2s(rdata.target.canonicalize().to_text())
            else:
                for a_rrset in a_rrsets:
                    for a_rdata in a_rrset:
                        name_addr = '%s=[%s]' % (lb2s(rdata.target.canonicalize().to_text()), a_rdata.address)
            self._handle_name_addr_mapping(name_addr)

class DelegationNameServerMappingsForDomain(NameServerMappingsForDomain):
    _allow_file = True
    _allow_name_only = False
    _allow_addr_only = False
    _allow_stop_at = False
    _handle_file_arg = NameServerMappingsForDomain._extract_delegation_info_from_file

    def __init__(self, *args, **kwargs):
        super(DelegationNameServerMappingsForDomain, self).__init__(*args, **kwargs)
        if self.domain == dns.name.root:
            raise argparse.ArgumentTypeError('The root domain may not specified with this option.')

class AuthoritativeNameServerMappingsForDomain(NameServerMappingsForDomain):
    _allow_file = True
    _allow_name_only = True
    _allow_addr_only = True
    _allow_stop_at = True
    _handle_file_arg = NameServerMappingsForDomain._set_filename

class RecursiveServersForDomain(NameServerMappingsForDomain):
    _allow_file = False
    _allow_name_only = True
    _allow_addr_only = True
    _allow_stop_at = False
    _handle_file_arg = None

class DSForDomain:
    def __init__(self, domain, stop_at, resolver):
        self.domain = domain

        if stop_at and not self._allow_stop_at:
            raise argparse.ArgumentTypeError('The "+" may not be specified with this option')

        self.delegation_mapping = {}
        self.delegation_mapping[(self.domain, dns.rdatatype.DS)] = dns.rrset.RRset(self.domain, dns.rdataclass.IN, dns.rdatatype.DS)

    def _extract_ds_info_from_file(self, filename):
        # if this is a file containing delegation records, then read the
        # file, create a name=value string, and call name_addrs_from_string()
        try:
            with io.open(filename, 'r', encoding='utf-8') as fh:
                file_contents = fh.read()
        except IOError as e:
            raise argparse.ArgumentTypeError('%s: "%s"' % (e.strerror, filename))

        try:
            m = dns.message.from_text(str(';ANSWER\n' + file_contents))
        except dns.exception.DNSException as e:
            raise argparse.ArgumentTypeError('Error reading DS records from %s: "%s"' % (filename, e))

        try:
            ds_rrset = m.find_rrset(m.answer, self.domain, dns.rdataclass.IN, dns.rdatatype.DS)
        except KeyError:
            raise argparse.ArgumentTypeError('No DS records for %s found in %s' % (lb2s(self.domain.canonicalize().to_text()), filename))

        for rdata in ds_rrset:
            self.delegation_mapping[(self.domain, dns.rdatatype.DS)].add(rdata)

    def _handle_ds(self, ds):
        ds = ds.strip()

        try:
            self.delegation_mapping[(self.domain, dns.rdatatype.DS)].add(dns.rdata.from_text(dns.rdataclass.IN, dns.rdatatype.DS, ds))
        except dns.exception.DNSException as e:
            raise argparse.ArgumentTypeError('Error parsing DS records: %s\n%s' % (e, ds))

    def _handle_ds_list(self, ds_list):
        for ds in ds_list.split(','):
            self._handle_ds(ds)

    def handle_list_arg(self, ds_arg):
        ds_arg = ds_arg.strip()

        # if the value is actually a path, then check it as a zone file
        if os.path.isfile(ds_arg):
            self._extract_ds_info_from_file(ds_arg)
        else:
            self._handle_ds_list(ds_arg)

class DomainListArgHelper:
    STOP_RE = re.compile(r'^(.*)\+$')

    def __init__(self, resolver):
        self._resolver = resolver
    
    @classmethod
    def _strip_stop_marker(cls, s):
        match = cls.STOP_RE.search(s)
        if match is not None:
            s = match.group(1)
            stop_at = True
        else:
            stop_at = False

        return s, stop_at

    def _parse_domain_list(self, domain_item_list):
        try:
            domain, item_list = domain_item_list.split(':', 1)
        except ValueError:
            raise argparse.ArgumentTypeError('Option expects both a domain and servers for that domain')

        domain = domain.strip()
        domain, stop_at = self._strip_stop_marker(domain)

        return domain, item_list, stop_at

    def _handle_domain_list_arg(self, cls, domain_list_arg):
        domain, list_arg, stop_at = self._parse_domain_list(domain_list_arg)

        if domain is not None:
            domain = domain.strip()
            try:
                domain = dns.name.from_text(domain)
            except dns.exception.DNSException:
                raise argparse.ArgumentTypeError('The domain name was invalid: "%s"' % domain)

        if list_arg is not None:
            list_arg = list_arg.strip()

        obj = cls(domain, stop_at, self._resolver)

        if list_arg:
            obj.handle_list_arg(list_arg)
        return obj

    def _handle_list_arg(self, cls, list_arg):
        obj = cls(WILDCARD_EXPLICIT_DELEGATION, False, self._resolver)
        obj.handle_list_arg(list_arg)
        return obj

    def delegation_name_server_mappings(self, arg):
        return self._handle_domain_list_arg(DelegationNameServerMappingsForDomain, arg)

    def authoritative_name_server_mappings(self, arg):
        return self._handle_domain_list_arg(AuthoritativeNameServerMappingsForDomain, arg)

    def recursive_servers_for_domain(self, arg):
        return self._handle_list_arg(RecursiveServersForDomain, arg)

    def ds_for_domain(self, arg):
        return self._handle_domain_list_arg(DSForDomain, arg)

class ArgHelper:
    BRACKETS_RE = re.compile(r'^\[(.*)\]$')

    def __init__(self, resolver, logger):
        self._resolver = resolver
        self.parser = None

        self.odd_ports = {}
        self.stop_at = {}
        self.explicit_delegations = {}
        self.ceiling = None
        self.explicit_only = None
        self.try_ipv4 = None
        self.try_ipv6 = None
        self.client_ipv4 = None
        self.client_ipv6 = None
        self.edns_diagnostics = None
        self.th_factories = None
        self.processes = None
        self.dlv_domain = None
        self.meta_only = None
        self.cache_level = None
        self.names = None
        self.analysis_structured = None

        self.args = None
        self._arg_mapping = None

        self._resolver = resolver
        self._logger = logger
        self._zones_to_serve = []

    def build_parser(self, prog, args):
        self.parser = argparse.ArgumentParser(description='Issue diagnostic DNS queries', prog=prog)
        helper = DomainListArgHelper(self._resolver)

        self.parser.add_argument('-f', '--names-file',
                type=argparse.FileType('r', encoding='UTF-8'),
                action='store', metavar='<filename>',
                help='Read names from a file')
        self.parser.add_argument('-d', '--debug',
                type=int, choices=range(4), default=2,
                action='store', metavar='<level>',
                help='Set debug level')
        self.parser.add_argument('-r', '--input-file',
                type=argparse.FileType('r', encoding='UTF-8'),
                action='store', metavar='<filename>',
                help='Read diagnostic queries from a file')
        self.parser.add_argument('-t', '--threads',
                type=self.positive_int, default=1,
                action='store', metavar='<threads>',
                help='Use the specified number of threads for parallel queries')
        self.parser.add_argument('-4', '--ipv4',
                const=True, default=False,
                action='store_const',
                help='Use IPv4 only')
        self.parser.add_argument('-6', '--ipv6',
                const=True, default=False,
                action='store_const',
                help='Use IPv6 only')
        self.parser.add_argument('-b', '--source-ip',
                type=self.bindable_ip, default=[],
                action='append', metavar='<address>',
                help='Use the specified source IPv4 or IPv6 address for queries')
        self.parser.add_argument('-u', '--looking-glass-url',
                type=self.valid_url,
                action='append', metavar='<url>',
                help='Issue queries through the DNS looking glass at the specified URL')
        self.parser.add_argument('-k', '--insecure',
                const=True, default=False,
                action='store_const',
                help='Do not verify the TLS certificate for a DNS looking glass using HTTPS')
        self.parser.add_argument('-a', '--ancestor',
                type=self.valid_domain_name, default=None,
                action='store', metavar='<ancestor>',
                help='Query the ancestry of each domain name through the specified ancestor')
        self.parser.add_argument('-R', '--rr-types',
                type=self.comma_separated_dns_types,
                action='store', metavar='<type>,[<type>...]',
                help='Issue queries for only the specified type(s) during analysis')
        self.parser.add_argument('-s', '--recursive-servers',
                type=helper.recursive_servers_for_domain, default=[],
                action='append', metavar='<server>[,<server>...]',
                help='Query the specified recursive server(s)')
        self.parser.add_argument('-A', '--authoritative-analysis',
                const=True, default=False,
                action='store_const',
                help='Query authoritative servers, instead of recursive servers')
        self.parser.add_argument('-x', '--authoritative-servers',
                type=helper.authoritative_name_server_mappings, default=[],
                action='append', metavar='<domain>[+]:<server>[,<server>...]',
                help='Query the specified authoritative servers for a domain')
        self.parser.add_argument('-N', '--delegation-information',
                type=helper.delegation_name_server_mappings, default=[],
                action='append', metavar='<domain>:<server>[,<server>...]',
                help='Use the specified delegation information for a domain')
        self.parser.add_argument('-D', '--ds',
                type=helper.ds_for_domain, default=[],
                action='append', metavar='<domain>:"<ds>"[,"<ds>"...]',
                help='Use the specified DS records for a domain')
        self.parser.add_argument('-n', '--nsid',
                const=self.nsid_option(),
                action='store_const',
                help='Use the NSID EDNS option in queries')
        self.parser.add_argument('-e', '--client-subnet',
                type=self.ecs_option,
                action='store', metavar='<subnet>[:<prefix_len>]',
                help='Use the DNS client subnet option with the specified subnet and prefix length in queries')
        self.parser.add_argument('-c', '--cookie',
                type=self.dns_cookie_option, default=self.dns_cookie_rand(),
                action='store', metavar='<cookie>',
                help='Use the specified DNS cookie value in queries')
        self.parser.add_argument('-E', '--edns',
                const=True, default=False,
                action='store_const',
                help='Issue queries to check EDNS compatibility')
        self.parser.add_argument('-o', '--output-file',
                type=argparse.FileType('wb'), default=sys.stdout.buffer,
                action='store', metavar='<filename>',
                help='Save the output to the specified file')
        self.parser.add_argument('-p', '--pretty-output',
                const=True, default=False,
                action='store_const',
                help='Format JSON output with indentation and newlines')
        self.parser.add_argument('domain_name',
                type=self.valid_domain_name,
                action='store', nargs='*', metavar='<domain_name>',
                help='Domain names')

        self._arg_mapping = dict([(a.dest, '/'.join(a.option_strings)) for a in self.parser._actions])
        self.args = self.parser.parse_args(args)

    @classmethod
    def positive_int(cls, arg):
        try:
            val = int(arg)
        except ValueError:
            msg = "The argument must be a positive integer: %s" % val
            raise argparse.ArgumentTypeError(msg)
        else:
            if val < 1:
                msg = "The argument must be a positive integer: %d" % val
                raise argparse.ArgumentTypeError(msg)
        return val

<<<<<<< HEAD
    @classmethod
    def bindable_ip(cls, arg):
        try:
            addr = IPAddr(cls.BRACKETS_RE.sub(r'\1', arg))
        except ValueError:
            raise argparse.ArgumentTypeError('The IP address was invalid: "%s"' % arg)
        if addr.version == 4:
            fam = socket.AF_INET
        else:
            fam = socket.AF_INET6
        try:
            s = socket.socket(fam)
            s.bind((addr, 0))
        except socket.error as e:
            if e.errno == errno.EADDRNOTAVAIL:
                raise argparse.ArgumentTypeError('Cannot bind to specified IP address: "%s"' % addr)
        finally:
            s.close()
        return addr

    @classmethod
    def valid_url(cls, arg):
        url = urlparse.urlparse(arg)
        if url.scheme not in ('http', 'https', 'ws', 'ssh'):
            raise argparse.ArgumentTypeError('Unsupported URL scheme: "%s"' % url.scheme)

        # check that version is >= 2.7.9 if HTTPS is requested
        if url.scheme == 'https':
            vers0, vers1, vers2 = sys.version_info[:3]
            if (2, 7, 9) > (vers0, vers1, vers2):
                raise argparse.ArgumentTypeError('Python version >= 2.7.9 is required to use a DNS looking glass with HTTPS.')

        elif url.scheme == 'ws':
            if url.hostname is not None:
                raise argparse.ArgumentTypeError('WebSocket URL must designate a local UNIX domain socket.')

        return arg

    @classmethod
    def comma_separated_dns_types(cls, arg):
        rdtypes = []
        arg = arg.strip()
        if not arg:
            return rdtypes
        for r in arg.split(','):
            try:
                rdtypes.append(dns.rdatatype.from_text(r.strip()))
            except dns.rdatatype.UnknownRdatatype:
                raise argparse.ArgumentTypeError('Invalid resource record type: %s' % (r))
        return rdtypes
=======
        _init_tm()
        try:
            bootstrap_resolver = Resolver.from_file(RESOLV_CONF, StandardRecursiveQueryCD, transport_manager=tm)
        except ResolvConfError:
            sys.stderr.write('File %s not found or contains no nameserver entries.\n' % RESOLV_CONF)
            sys.exit(1)
>>>>>>> c30437a4

    @classmethod
    def valid_domain_name(cls, arg):
        try:
            return dns.name.from_text(arg)
        except dns.exception.DNSException:
            raise argparse.ArgumentTypeError('Invalid domain name: "%s"' % arg)

    @classmethod
    def nsid_option(cls):
        return dns.edns.GenericOption(dns.edns.NSID, b'')

    @classmethod
    def ecs_option(cls, arg):
        try:
            addr, prefix_len = arg.split('/', 1)
        except ValueError:
            addr = arg
            prefix_len = None

        try:
            addr = IPAddr(addr)
        except ValueError:
            raise argparse.ArgumentTypeError('The IP address was invalid: "%s"' % addr)

        if addr.version == 4:
            addrlen = 4
            family = 1
        else:
            addrlen = 16
            family = 2

        if prefix_len is None:
            prefix_len = addrlen << 3
        else:
            try:
                prefix_len = int(prefix_len)
            except ValueError:
                raise argparse.ArgumentTypeError('The prefix length was invalid: "%s"' % prefix_len)

            if prefix_len < 0 or prefix_len > (addrlen << 3):
                raise argparse.ArgumentTypeError('The prefix length was invalid: "%d"' % prefix_len)

        bytes_masked, remainder = divmod(prefix_len, 8)

        wire = struct.pack(b'!H', family)
        wire += struct.pack(b'!B', prefix_len)
        wire += struct.pack(b'!B', 0)
        wire += addr._ipaddr_bytes[:bytes_masked]
        if remainder:
            mask = ~(2**(8 - remainder)-1)
            wire += struct.pack('B', mask & addr._ipaddr_bytes[bytes_masked])

        return dns.edns.GenericOption(8, wire)

    @classmethod
    def dns_cookie_option(cls, arg):
        if not arg:
            return None

        try:
            cookie = binascii.unhexlify(arg)
        except (binascii.Error, TypeError):
            raise argparse.ArgumentTypeError('The DNS cookie provided was not valid hexadecimal: "%s"' % arg)

        if len(cookie) != 8:
            raise argparse.ArgumentTypeError('The DNS client cookie provided had a length of %d, but only a length of %d is valid .' % (len(cookie), 8))

        return dns.edns.GenericOption(10, cookie)

    @classmethod
    def dns_cookie_rand(cls):
        r = random.getrandbits(64)
        cookie = struct.pack(b'Q', r)
        return cls.dns_cookie_option(binascii.hexlify(cookie))

    def aggregate_delegation_info(self):
        localhost = dns.name.from_text('localhost')
        try:
            self.bindable_ip('::1')
        except argparse.ArgumentTypeError:
            use_ipv6_loopback = False
            loopback = IPAddr('127.0.0.1')
            loopback_rdtype = dns.rdatatype.A
            loopback_rdtype_cls = dns.rdtypes.IN.A.A
        else:
            use_ipv6_loopback = True
            loopback = IPAddr('::1')
            loopback_rdtype = dns.rdatatype.AAAA
            loopback_rdtype_cls = dns.rdtypes.IN.AAAA.AAAA

        self.rdclass = dns.rdataclass.IN

        for arg in self.args.recursive_servers + self.args.authoritative_servers:
            zone_name = arg.domain
            for name, rdtype in arg.delegation_mapping:
                if (name, rdtype) not in self.explicit_delegations:
                    self.explicit_delegations[(name, rdtype)] = arg.delegation_mapping[(name, rdtype)]
                else:
                    self.explicit_delegations[(name, rdtype)].update(arg.delegation_mapping[(name, rdtype)])
            self.odd_ports.update(arg.odd_ports)
            self.stop_at[arg.domain] = arg.stop_at
            if arg.filename is not None:
                zone = ZoneFileToServe(arg.domain, arg.filename)
                self._zones_to_serve.append(zone)
                self.explicit_delegations[(zone_name, dns.rdatatype.NS)].add(dns.rdtypes.ANY.NS.NS(dns.rdataclass.IN, dns.rdatatype.NS, localhost))
                self.explicit_delegations[(localhost, loopback_rdtype)] = dns.rrset.RRset(localhost, dns.rdataclass.IN, loopback_rdtype)
                self.explicit_delegations[(localhost, loopback_rdtype)].add(loopback_rdtype_cls(dns.rdataclass.IN, loopback_rdtype, loopback))
                self.odd_ports[(zone_name, loopback)] = zone.port

        delegation_info_by_zone = {}
        for arg in self.args.ds + self.args.delegation_information:
            zone_name = arg.domain.parent()
            if (zone_name, dns.rdatatype.NS) in self.explicit_delegations:
                raise argparse.ArgumentTypeError('Cannot use "' + lb2s(zone_name.to_text()) + '" with %(authoritative_servers)s if a child zone is specified with %(delegation_information)s' % self._arg_mapping)
            if zone_name not in delegation_info_by_zone:
                delegation_info_by_zone[zone_name] = {}
            for name, rdtype in arg.delegation_mapping:
                if (name, rdtype) not in delegation_info_by_zone[zone_name]:
                    delegation_info_by_zone[zone_name][(name, rdtype)] = arg.delegation_mapping[(name, rdtype)]
                else:
                    delegation_info_by_zone[zone_name][(name, rdtype)].update(arg.delegation_mapping[(name, rdtype)])

        for zone_name in delegation_info_by_zone:
            zone = ZoneFileToServe.from_mappings(zone_name, delegation_info_by_zone[zone_name], use_ipv6_loopback)
            self._zones_to_serve.append(zone)
            self.explicit_delegations[(zone_name, dns.rdatatype.NS)] = dns.rrset.RRset(zone_name, dns.rdataclass.IN, dns.rdatatype.NS)
            self.explicit_delegations[(zone_name, dns.rdatatype.NS)].add(dns.rdtypes.ANY.NS.NS(dns.rdataclass.IN, dns.rdatatype.NS, localhost))
            self.explicit_delegations[(localhost, loopback_rdtype)] = dns.rrset.RRset(localhost, dns.rdataclass.IN, loopback_rdtype)
            self.explicit_delegations[(localhost, loopback_rdtype)].add(loopback_rdtype_cls(dns.rdataclass.IN, loopback_rdtype, loopback))
            self.odd_ports[(zone_name, loopback)] = zone.port
            self.stop_at[zone_name] = True

    def populate_recursive_servers(self):
        if not self.args.authoritative_analysis and not self.args.recursive_servers:
            if (WILDCARD_EXPLICIT_DELEGATION, dns.rdatatype.NS) not in self.explicit_delegations:
                self.explicit_delegations[(WILDCARD_EXPLICIT_DELEGATION, dns.rdatatype.NS)] = dns.rrset.RRset(WILDCARD_EXPLICIT_DELEGATION, dns.rdataclass.IN, dns.rdatatype.NS)
            for i, server in enumerate(self._resolver._servers):
                if IPAddr(server).version == 6:
                    rdtype = dns.rdatatype.AAAA
                else:
                    rdtype = dns.rdatatype.A
                name = dns.name.from_text('ns%d' % i)
                self.explicit_delegations[(WILDCARD_EXPLICIT_DELEGATION, dns.rdatatype.NS)].add(dns.rdtypes.ANY.NS.NS(dns.rdataclass.IN, dns.rdatatype.NS, name))
                if (name, rdtype) not in self.explicit_delegations:
                    self.explicit_delegations[(name, rdtype)] = dns.rrset.RRset(name, dns.rdataclass.IN, rdtype)
                self.explicit_delegations[(name, rdtype)].add(dns.rdata.from_text(dns.rdataclass.IN, rdtype, server))

    def check_args(self):
        if not self.args.names_file and not self.args.domain_name and not self.args.input_file:
            raise argparse.ArgumentTypeError('If no domain names are supplied as command-line arguments, then either %(input_file)s or %(names_file)s must be used.' % \
                    self._arg_mapping)
        if self.args.names_file and self.args.domain_name:
            raise argparse.ArgumentTypeError('If %(names_file)s is used, then domain names may not supplied as command line arguments.' % \
                    self._arg_mapping)
        if self.args.authoritative_analysis and self.args.recursive_servers:
            raise argparse.ArgumentTypeError('If %(authoritative_analysis)s is used, then %(recursive_servers)s cannot be used.' % \
                    self._arg_mapping)
        if self.args.authoritative_servers and not self.args.authoritative_analysis:
            raise argparse.ArgumentTypeError('%(authoritative_servers)s may only be used in conjunction with %(authoritative_analysis)s.' % \
                    self._arg_mapping)
        if self.args.delegation_information and not self.args.authoritative_analysis:
            raise argparse.ArgumentTypeError('%(delegation_information)s may only be used in conjunction with %(authoritative_analysis)s.' % \
                    self._arg_mapping)
        if self.args.ds and not self.args.delegation_information:
            raise argparse.ArgumentTypeError('%(ds)s may only be used in conjunction with %(delegation_information)s.' % \
                    self._arg_mapping)

    def set_kwargs(self):
        if self.args.ancestor is not None:
            self.ceiling = self.args.ancestor
        elif self.args.authoritative_analysis:
            self.ceiling = None
        else:
            self.ceiling = dns.name.root

        if self.args.rr_types is not None:
            self.explicit_only = True
        else:
            self.explicit_only = False

        # if both are specified or neither is specified, then they're both tried
        if (self.args.ipv4 and self.args.ipv6) or \
                (not self.args.ipv4 and not self.args.ipv6):
            self.try_ipv4 = True
            self.try_ipv6 = True
        # if one or the other is specified, then only the one specified is
        # tried
        else:
            if self.args.ipv4:
                self.try_ipv4 = True
                self.try_ipv6 = False
            else: # self.args.ipv6
                self.try_ipv4 = False
                self.try_ipv6 = True

        for ip in self.args.source_ip:
            if ip.version == 4:
                self.client_ipv4 = ip
            else:
                self.client_ipv6 = ip

        if self.args.looking_glass_url:
            self.th_factories = []
            for looking_glass_url in self.args.looking_glass_url:
                url = urlparse.urlparse(looking_glass_url)
                if url.scheme in ('http', 'https'):
                    self.th_factories.append(transport.DNSQueryTransportHandlerHTTPFactory(looking_glass_url, insecure=self.args.insecure))
                elif url.scheme == 'ws':
                    self.th_factories.append(transport.DNSQueryTransportHandlerWebSocketServerFactory(url.path))
                elif url.scheme == 'ssh':
                    self.th_factories.append(transport.DNSQueryTransportHandlerRemoteCmdFactory(looking_glass_url))
        else:
            self.th_factories = None

        # the following options are not documented in usage, because they don't
        # apply to most users
        #if args.dlv is not None:
        #    dlv_domain = args.dlv
        #else:
        #    dlv_domain = None
        #try:
        #    cache_level = int(opts['-C'])
        #except (KeyError, ValueError):
        #    cache_level = None
        self.dlv_domain = None
        self.cache_level = None
        self.meta_only = None

        if self.args.client_subnet:
            CustomQueryMixin.edns_options.append(self.args.client_subnet)
        if self.args.nsid:
            CustomQueryMixin.edns_options.append(self.args.nsid)
        if self.args.cookie:
            CustomQueryMixin.edns_options.append(self.args.cookie)

    def check_network_connectivity(self):
        if self.args.authoritative_analysis:
            if self.try_ipv4 and get_client_address(A_ROOT_IPV4) is None:
                self._logger.warning('No global IPv4 connectivity detected')
            if self.try_ipv6 and get_client_address(A_ROOT_IPV6) is None:
                self._logger.warning('No global IPv6 connectivity detected')

    def get_log_level(self):
        if self.args.debug > 2:
            return logging.DEBUG
        elif self.args.debug > 1:
            return logging.INFO
        elif self.args.debug > 0:
            return logging.WARNING
        else:
            return logging.ERROR

    def ingest_input(self):
        if not self.args.input_file:
            return

        analysis_str = self.args.input_file.read()
        if not analysis_str:
            if self.args.input_file.fileno() != sys.stdin.fileno():
                raise AnalysisInputError('No input')
            else:
                raise AnalysisInputError()
        try:
            self.analysis_structured = json.loads(analysis_str)
        except ValueError:
            raise AnalysisInputError('There was an error parsing the JSON input: "%s"' % self.args.input_file.name)

        # check version
        if '_meta._dnsviz.' not in self.analysis_structured or 'version' not in self.analysis_structured['_meta._dnsviz.']:
            raise AnalysisInputError('No version information in JSON input: "%s"' % self.args.input_file.name)
        try:
            major_vers, minor_vers = [int(x) for x in str(self.analysis_structured['_meta._dnsviz.']['version']).split('.', 1)]
        except ValueError:
            raise AnalysisInputError('Version of JSON input is invalid: %s' % self.analysis_structured['_meta._dnsviz.']['version'])
        # ensure major version is a match and minor version is no greater
        # than the current minor version
        curr_major_vers, curr_minor_vers = [int(x) for x in str(DNS_RAW_VERSION).split('.', 1)]
        if major_vers != curr_major_vers or minor_vers > curr_minor_vers:
            raise AnalysisInputError('Version %d.%d of JSON input is incompatible with this software.' % (major_vers, minor_vers))

    def ingest_names(self):
        self.names = OrderedDict()

        if self.args.domain_name:
            for name in self.args.domain_name:
                if name not in self.names:
                    self.names[name] = None
            return

        if self.args.names_file:
            args = self.args.names_file
        else:
            try:
                args = self.analysis_structured['_meta._dnsviz.']['names']
            except KeyError:
                raise AnalysisInputError('No names found in JSON input!')

        for arg in args:
            name = arg.strip()
            try:
                name = dns.name.from_text(name)
            except UnicodeDecodeError as e:
                self._logger.error('%s: "%s"' % (e, name))
            except dns.exception.DNSException:
                self._logger.error('The domain name was invalid: "%s"' % name)
            else:
                if name not in self.names:
                    self.names[name] = None

    def serve_zones(self):
        for zone in self._zones_to_serve:
            zone.serve()

def main(argv):
    global tm
    global th_factories
    global explicit_delegations
    global odd_ports

    try:
        _init_tm()
        bootstrap_resolver = Resolver.from_file('/etc/resolv.conf', StandardRecursiveQueryCD, transport_manager=tm)
        arghelper = ArgHelper(bootstrap_resolver, logger)
        arghelper.build_parser('%s %s' % (sys.argv[0], argv[0]), argv[1:])
        logger.setLevel(arghelper.get_log_level())

        try:
            arghelper.check_args()
            arghelper.set_kwargs()
            arghelper.check_network_connectivity()
            arghelper.aggregate_delegation_info()
            arghelper.populate_recursive_servers()
            arghelper.ingest_input()
            arghelper.ingest_names()
            arghelper.serve_zones()
        except argparse.ArgumentTypeError as e:
            arghelper.parser.error(str(e))
        except (ZoneFileServiceError, MissingExecutablesError) as e:
            s = str(e)
            if s:
                logger.error(s)
            sys.exit(1)
        except AnalysisInputError as e:
            s = str(e)
            if s:
                logger.error(s)
            sys.exit(3)

        th_factories = arghelper.th_factories
        explicit_delegations = arghelper.explicit_delegations
        odd_ports = arghelper.odd_ports

        if arghelper.args.authoritative_analysis:
            if arghelper.args.threads > 1:
                cls = ParallelAnalyst
            else:
                cls = BulkAnalyst
        else:
            if arghelper.args.threads > 1:
                cls = RecursiveParallelAnalyst
            else:
                cls = RecursiveBulkAnalyst

        if arghelper.args.pretty_output:
            kwargs = { 'indent': 4, 'separators': (',', ': ') }
        else:
            kwargs = {}
        dnsviz_meta = { 'version': DNS_RAW_VERSION, 'names': [lb2s(n.to_text()) for n in arghelper.names] }

        name_objs = []
        if arghelper.args.input_file:
            cache = {}
            for name in arghelper.names:
                if name.canonicalize().to_text() not in arghelper.analysis_structured:
                    logger.error('The domain name was not found in the analysis input: "%s"' % name.to_text())
                    continue
                name_objs.append(OnlineDomainNameAnalysis.deserialize(name, arghelper.analysis_structured, cache))
        else:
            if arghelper.args.threads > 1:
                a = cls(arghelper.rdclass, arghelper.try_ipv4, arghelper.try_ipv6, arghelper.client_ipv4, arghelper.client_ipv6, CustomQueryMixin, arghelper.ceiling, arghelper.args.edns, arghelper.stop_at, arghelper.cache_level, arghelper.args.rr_types, arghelper.explicit_only, arghelper.dlv_domain, arghelper.args.threads)
            else:
                if cls.use_full_resolver:
                    _init_full_resolver()
                else:
                    _init_stub_resolver()
                a = cls(arghelper.rdclass, arghelper.try_ipv4, arghelper.try_ipv6, arghelper.client_ipv4, arghelper.client_ipv6, CustomQueryMixin, arghelper.ceiling, arghelper.args.edns, arghelper.stop_at, arghelper.cache_level, arghelper.args.rr_types, arghelper.explicit_only, arghelper.dlv_domain)

            name_objs = a.analyze(arghelper.names)

        name_objs = [x for x in name_objs if x is not None]

        if not name_objs:
            sys.exit(4)

        d = OrderedDict()
        for name_obj in name_objs:
            name_obj.serialize(d, arghelper.meta_only)
        d['_meta._dnsviz.'] = dnsviz_meta

        try:
            arghelper.args.output_file.write(json.dumps(d, ensure_ascii=False, **kwargs).encode('utf-8'))
        except IOError as e:
            logger.error('Error writing analysis: %s' % e)
            sys.exit(3)

    except KeyboardInterrupt:
        logger.error('Interrupted.')
        sys.exit(4)

    # tm is global (because of possible multiprocessing), so we need to
    # explicitly close it here
    finally:
        _cleanup_tm()

if __name__ == "__main__":
    main(sys.argv)<|MERGE_RESOLUTION|>--- conflicted
+++ resolved
@@ -1023,7 +1023,6 @@
                 raise argparse.ArgumentTypeError(msg)
         return val
 
-<<<<<<< HEAD
     @classmethod
     def bindable_ip(cls, arg):
         try:
@@ -1074,14 +1073,6 @@
             except dns.rdatatype.UnknownRdatatype:
                 raise argparse.ArgumentTypeError('Invalid resource record type: %s' % (r))
         return rdtypes
-=======
-        _init_tm()
-        try:
-            bootstrap_resolver = Resolver.from_file(RESOLV_CONF, StandardRecursiveQueryCD, transport_manager=tm)
-        except ResolvConfError:
-            sys.stderr.write('File %s not found or contains no nameserver entries.\n' % RESOLV_CONF)
-            sys.exit(1)
->>>>>>> c30437a4
 
     @classmethod
     def valid_domain_name(cls, arg):
@@ -1404,7 +1395,12 @@
 
     try:
         _init_tm()
-        bootstrap_resolver = Resolver.from_file('/etc/resolv.conf', StandardRecursiveQueryCD, transport_manager=tm)
+        try:
+            bootstrap_resolver = Resolver.from_file(RESOLV_CONF, StandardRecursiveQueryCD, transport_manager=tm)
+        except ResolvConfError:
+            sys.stderr.write('File %s not found or contains no nameserver entries.\n' % RESOLV_CONF)
+            sys.exit(1)
+
         arghelper = ArgHelper(bootstrap_resolver, logger)
         arghelper.build_parser('%s %s' % (sys.argv[0], argv[0]), argv[1:])
         logger.setLevel(arghelper.get_log_level())
